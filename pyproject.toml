[tool.poetry]
name = "maserol"
version = "0.1.0"
description = ""
authors = ["Your Name <you@example.com>"]
license = "MIT"

[tool.poetry.dependencies]
python = ">=3.9,<3.11"
pandas = "^1.4"
jax = "^0.2.27"
scipy = "^1.7"
numpy = "^1.22"
jaxlib = "^0.1.76"
tensorly = "^0.7"
matplotlib = "^3.5"
seaborn = "^0.11"
<<<<<<< HEAD
tensorpack = { git = "https://github.com/meyer-lab/tensorpack.git", branch = "main" }
=======
tensordata = {git = "https://github.com/meyer-lab/tensordata.git", branch = "main"}
>>>>>>> 395d4f26

[tool.poetry.dev-dependencies]
pytest = "^6.2"
pytest-cov = "^3.0"

[build-system]
requires = ["poetry-core>=1.0.0"]
build-backend = "poetry.core.masonry.api"

[tool.poetry.scripts]                                                           
fbuild = "maserol.figures.common:genFigure"<|MERGE_RESOLUTION|>--- conflicted
+++ resolved
@@ -15,11 +15,8 @@
 tensorly = "^0.7"
 matplotlib = "^3.5"
 seaborn = "^0.11"
-<<<<<<< HEAD
 tensorpack = { git = "https://github.com/meyer-lab/tensorpack.git", branch = "main" }
-=======
 tensordata = {git = "https://github.com/meyer-lab/tensordata.git", branch = "main"}
->>>>>>> 395d4f26
 
 [tool.poetry.dev-dependencies]
 pytest = "^6.2"
