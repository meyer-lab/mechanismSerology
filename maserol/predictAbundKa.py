"""
Currently runs polyfc to compare with SpaceX data with 6 receptors, 117 subjects, and 14 antigens.
Polyfc is ran with initial guesses for abundance (117x1) and (14x1)  and Ka for each receptor (6x1).
Polyfc output is compared to SpaceX data and cost function is minimzied through scipy.optimize.minimize.
Total fitting parameters = 147
"""
import numpy as np
from valentbind import polyfc
from scipy.optimize import minimize
import matplotlib.pyplot as plt


<<<<<<< HEAD
def Req_func(Req, Rtot: np.ndarray, L0fA, AKxStar):
    """ Mass balance. """
    pPhisum = 1 + np.dot(AKxStar, Req.T)
    one = L0fA * Req
    # j and l might need to be swapped in second term
    two = np.einsum("ijkl,jmlki->imkj", one, pPhisum)
    return Req + two - Rtot[:, :, :, np.newaxis]


def Lbnd(L0: float, KxStar, Rtot, Kav):
    """
    The main function.
    """
    L0fA = L0 * 2.0 * Kav
    AKxStar = Kav * KxStar

    # TODO: Figure out the shape of Req
    # Req should have one extra dimension compared to Rtot, because Rtot is shared across detections
    Req = np.zeros((Rtot.shape[0], Rtot.shape[1], Rtot.shape[2], Kav.shape[0]))

    # TODO: Just get sizes to match, then figure out solver

    balance = Req_func(Req, Rtot, L0fA, AKxStar)
    assert balance.size == Req.size

    Phisum = np.dot(AKxStar, Req.T)
    print(Phisum.shape)
    return L0 / KxStar * (np.square(1 + Phisum) - 1)


=======
>>>>>>> 9af9d213
def initial_AbundKa(cube, n_ab=1):
    """
    generate abundance and Ka matrices from random values
    cube.shape == n_subj * n_rec * n_Ag
    """
    R_subj_guess = np.random.lognormal(size=(cube.shape[0], n_ab))
    R_Ag_guess = np.random.lognormal(size=(cube.shape[2], n_ab))
    Ka_guess = np.random.lognormal(6, size=(cube.shape[1], n_ab))
    return R_subj_guess, R_Ag_guess, np.log(Ka_guess)


def infer_Lbound(R_subj, R_Ag, Ka, L0=1e-9, KxStar=1e-12):
    """
    pass the matrices generated above into polyfc, run through each receptor
    and ant x sub pair and store in matrix same size as flatten
    """
    Lbound_cube = np.zeros((R_subj.shape[0], Ka.shape[0], R_Ag.shape[0]))
    # Lbound_guess = 6x1638
    LigC = np.array([1])
    Ka = np.exp(Ka[:, np.newaxis])
    RR = np.einsum("ij,kj->ijk", R_subj, R_Ag)
<<<<<<< HEAD

    lOut = Lbnd(L0, KxStar, RR, Ka)
    print(lOut.shape)
    print(Lbound_cube.shape)
    assert lOut.shape == Lbound_cube.shape

    it = np.nditer(Lbound_cube, flags=['multi_index'])
    for _ in it:
        ii, jj, kk = it.multi_index
        Lbound_cube[ii, jj, kk] = polyfc(L0, KxStar, 2, RR[ii, :, kk], LigC, Ka[jj, :])[0]

    return Lbound_cube


def model_lossfunc(x, cube, L0=1e-9, KxStar=1e-12):
    """
        Loss function, comparing model output and flattened tensor
    """
    # unflatten to three matrices
    n_subj, n_rec, n_Ag = cube.shape
    n_ab = int(len(x) / np.sum(cube.shape))

    R_subj = x[0:(n_subj * n_ab)].reshape(n_subj, n_ab)
    R_Ag = x[(n_subj * n_ab):((n_subj + n_Ag) * n_ab)].reshape(n_Ag, n_ab)
    Ka = x[(n_subj + n_Ag) * n_ab:(n_subj + n_Ag + n_rec) * n_ab].reshape(n_rec, n_ab)

    Lbound = infer_Lbound(R_subj, R_Ag, Ka, L0=L0, KxStar=KxStar)
    model_loss = np.nansum((Lbound - cube)**2)
    print("Model loss: ", model_loss)
    return model_loss


def optimize_lossfunc(cube, n_ab=1):
    """
        Optimization method to minimize model_lossfunc output
    """

    R_subj_guess, R_Ag_guess, Ka_guess = initial_AbundKa(cube, n_ab=n_ab)
    x0 = np.concatenate((R_subj_guess.flatten(), R_Ag_guess.flatten(), Ka_guess.flatten()))
    bnds = ((0, np.inf), ) * len(x0)

    opt = minimize(model_lossfunc, x0, args=(cube, 1e-9, 1e-12), bounds=bnds, options={"maxiter": 10})

    RKa_opt = opt.x
    RKa_opt = RKa_opt[:, np.newaxis]
    return RKa_opt


def compare(Rka_opt, cube):
    """
    Uses optimal parameters from optimize_lossfunc to run the model
    Generates prelim figures to compare experimental and model results
    """
    Lbound_model = infer_Lbound(RKa_opt[:cube.shape[1], :], RKa_opt[cube.shape[1]:, :])

=======

    it = np.nditer(Lbound_cube, flags=['multi_index'])
    for _ in it:
        ii, jj, kk = it.multi_index
        Lbound_cube[ii, jj, kk] = polyfc(L0, KxStar, 2, RR[ii, :, kk], LigC, Ka[jj, :])[0]

    return Lbound_cube


def model_lossfunc(x, cube, L0=1e-9, KxStar=1e-12):
    """
        Loss function, comparing model output and flattened tensor
    """
    # unflatten to three matrices
    n_subj, n_rec, n_Ag = cube.shape
    n_ab = int(len(x) / np.sum(cube.shape))

    R_subj = x[0:(n_subj * n_ab)].reshape(n_subj, n_ab)
    R_Ag = x[(n_subj * n_ab):((n_subj + n_Ag) * n_ab)].reshape(n_Ag, n_ab)
    Ka = x[(n_subj + n_Ag) * n_ab:(n_subj + n_Ag + n_rec) * n_ab].reshape(n_rec, n_ab)

    Lbound = infer_Lbound(R_subj, R_Ag, Ka, L0=L0, KxStar=KxStar)
    model_loss = np.nansum((Lbound - cube)**2)
    print("Model loss: ", model_loss)
    return model_loss


def optimize_lossfunc(cube, n_ab=1, maxiter=100):
    """
        Optimization method to minimize model_lossfunc output
    """
    R_subj_guess, R_Ag_guess, Ka_guess = initial_AbundKa(cube, n_ab=n_ab)
    x0 = np.concatenate((R_subj_guess.flatten(), R_Ag_guess.flatten(), Ka_guess.flatten()))
    bnds = ((0, np.inf), ) * len(x0)

    opt = minimize(model_lossfunc, x0, args=(cube, 1e-9, 1e-12), bounds=bnds, options={"maxiter": maxiter})

    RKa_opt = opt.x[:, np.newaxis]
    return RKa_opt


def compare(Rka_opt, cube):
    """
    Uses optimal parameters from optimize_lossfunc to run the model
    Generates prelim figures to compare experimental and model results
    """
    Lbound_model = infer_Lbound(RKa_opt[:cube.shape[1], :], RKa_opt[cube.shape[1]:, :])

>>>>>>> 9af9d213
    for ii in range(cube.shape[0]):
        plt.plot(cube[ii, :], Lbound_model[ii, :])<|MERGE_RESOLUTION|>--- conflicted
+++ resolved
@@ -10,7 +10,6 @@
 import matplotlib.pyplot as plt
 
 
-<<<<<<< HEAD
 def Req_func(Req, Rtot: np.ndarray, L0fA, AKxStar):
     """ Mass balance. """
     pPhisum = 1 + np.dot(AKxStar, Req.T)
@@ -41,8 +40,6 @@
     return L0 / KxStar * (np.square(1 + Phisum) - 1)
 
 
-=======
->>>>>>> 9af9d213
 def initial_AbundKa(cube, n_ab=1):
     """
     generate abundance and Ka matrices from random values
@@ -64,63 +61,11 @@
     LigC = np.array([1])
     Ka = np.exp(Ka[:, np.newaxis])
     RR = np.einsum("ij,kj->ijk", R_subj, R_Ag)
-<<<<<<< HEAD
 
     lOut = Lbnd(L0, KxStar, RR, Ka)
     print(lOut.shape)
     print(Lbound_cube.shape)
     assert lOut.shape == Lbound_cube.shape
-
-    it = np.nditer(Lbound_cube, flags=['multi_index'])
-    for _ in it:
-        ii, jj, kk = it.multi_index
-        Lbound_cube[ii, jj, kk] = polyfc(L0, KxStar, 2, RR[ii, :, kk], LigC, Ka[jj, :])[0]
-
-    return Lbound_cube
-
-
-def model_lossfunc(x, cube, L0=1e-9, KxStar=1e-12):
-    """
-        Loss function, comparing model output and flattened tensor
-    """
-    # unflatten to three matrices
-    n_subj, n_rec, n_Ag = cube.shape
-    n_ab = int(len(x) / np.sum(cube.shape))
-
-    R_subj = x[0:(n_subj * n_ab)].reshape(n_subj, n_ab)
-    R_Ag = x[(n_subj * n_ab):((n_subj + n_Ag) * n_ab)].reshape(n_Ag, n_ab)
-    Ka = x[(n_subj + n_Ag) * n_ab:(n_subj + n_Ag + n_rec) * n_ab].reshape(n_rec, n_ab)
-
-    Lbound = infer_Lbound(R_subj, R_Ag, Ka, L0=L0, KxStar=KxStar)
-    model_loss = np.nansum((Lbound - cube)**2)
-    print("Model loss: ", model_loss)
-    return model_loss
-
-
-def optimize_lossfunc(cube, n_ab=1):
-    """
-        Optimization method to minimize model_lossfunc output
-    """
-
-    R_subj_guess, R_Ag_guess, Ka_guess = initial_AbundKa(cube, n_ab=n_ab)
-    x0 = np.concatenate((R_subj_guess.flatten(), R_Ag_guess.flatten(), Ka_guess.flatten()))
-    bnds = ((0, np.inf), ) * len(x0)
-
-    opt = minimize(model_lossfunc, x0, args=(cube, 1e-9, 1e-12), bounds=bnds, options={"maxiter": 10})
-
-    RKa_opt = opt.x
-    RKa_opt = RKa_opt[:, np.newaxis]
-    return RKa_opt
-
-
-def compare(Rka_opt, cube):
-    """
-    Uses optimal parameters from optimize_lossfunc to run the model
-    Generates prelim figures to compare experimental and model results
-    """
-    Lbound_model = infer_Lbound(RKa_opt[:cube.shape[1], :], RKa_opt[cube.shape[1]:, :])
-
-=======
 
     it = np.nditer(Lbound_cube, flags=['multi_index'])
     for _ in it:
@@ -169,6 +114,5 @@
     """
     Lbound_model = infer_Lbound(RKa_opt[:cube.shape[1], :], RKa_opt[cube.shape[1]:, :])
 
->>>>>>> 9af9d213
     for ii in range(cube.shape[0]):
         plt.plot(cube[ii, :], Lbound_model[ii, :])