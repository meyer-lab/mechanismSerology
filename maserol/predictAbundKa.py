--- conflicted
+++ resolved
@@ -5,15 +5,11 @@
 Total fitting parameters = 147
 """
 import numpy as np
-<<<<<<< HEAD
 from scipy.sparse.linalg import LinearOperator
 from jax import vjp, jit
 from jax.config import config
 import jax.numpy as jnp
 from scipy.optimize import minimize, least_squares
-=======
-from scipy.optimize import minimize
->>>>>>> 8c834f9c
 import matplotlib.pyplot as plt
 from .model import lBnd
 
