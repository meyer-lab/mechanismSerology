import numpy as np
from valentbind import polyfc
from import_kaplonek import cubeSpaceX
from scipy.optimize import least_squares, minimize
import scipy as scipy
from tensorly.tenalg import khatri_rao
import matplotlib.pyplot as plt

<<<<<<< HEAD
"""
Currently runs polyfc to compare with SpaceX data with 6 receptors, 117 subjects, and 14 antigens.
Polyfc is ran with initial guesses for abundance (117x1) and (14x1)  and Ka for each receptor (6x1).
Polyfc output is compared to SpaceX data and cost function is minimzied through scipy.optimize.minimize.
Total fitting parameters = 147

"""

def initial_AbundKa(cube, n_ab=1):
=======

def initial_AbundKa(flatCube, n_ab=1):
>>>>>>> 51163328
    """
    generate abundance and Ka matrices from random values
    cube.shape == n_subj * n_rec * n_Ag
    """
    R_subj_guess = np.random.randint(1, high=5, size=(cube.shape[0], n_ab), dtype=int)
    R_Ag_guess = np.random.randint(1, high=5, size=(cube.shape[2], n_ab), dtype=int)
    Ka_guess = np.random.randint(1e6, high=9e6, size=(cube.shape[1], n_ab), dtype=int)
    return R_subj_guess, R_Ag_guess, np.log(Ka_guess)

def infer_Lbound(R_subj, R_Ag, Ka, L0=1e-9, KxStar=1e-12):
    """
    pass the matrices generated above into polyfc, run through each receptor
    and ant x sub pair and store in matrix same size as flatten
    """
    Lbound_cube = np.zeros((R_subj.shape[0], Ka.shape[0], R_Ag.shape[0]))
    # Lbound_guess = 6x1638
    LigC = np.array([1])
<<<<<<< HEAD
    Ka = Ka[:,np.newaxis]
    for jj in range(Lbound_cube.shape[1]):
        for ii in range(Lbound_cube.shape[0]):
            for kk in range(Lbound_cube.shape[2]):
                Lbound_cube[ii,jj,kk] = polyfc(L0, KxStar, 2, R_subj[ii,:] * R_Ag[kk,:], LigC, np.exp(Ka[jj,:]))[0]
    return Lbound_cube


def model_lossfunc(x, cube, L0=1e-9, KxStar=1e-12):
    """
        Loss function, comparing model output and flattened tensor
    """
    # unflatten to three matrices
    n_subj, n_rec, n_Ag = cube.shape
    n_ab = len(x) / np.sum(cube.shape)


    R_subj = x[0:int(n_subj*n_ab)].reshape(int(n_subj), int(n_ab))
    R_Ag = x[int(n_subj*n_ab):(int(n_subj+n_Ag)*int(n_ab))].reshape(int(n_Ag), int(n_ab))
    Ka = x[int(n_subj+n_Ag)*int(n_ab):int(n_subj+n_Ag+n_rec)*int(n_ab)].reshape(int(n_rec), int(n_ab))

    Lbound = infer_Lbound(R_subj, R_Ag, Ka, L0=L0, KxStar=KxStar)
    model_loss = np.nansum((Lbound - cube)**2)
    print("Model loss: ", model_loss)
    return model_loss

def optimize_lossfunc(cube, n_ab=1):
    """
        Optimization method to minimize model_lossfunc output
    """

    R_subj_guess, R_Ag_guess, Ka_guess = initial_AbundKa(cube, n_ab=n_ab)
    x0 = np.concatenate((R_subj_guess.flatten(), R_Ag_guess.flatten(), Ka_guess.flatten()))

    bnds = ((0, np.inf), )*len(x0)
    print(bnds)
=======
    for ii in range(Lbound_guess.shape[0]):
        for xx in range(Lbound_guess.shape[1]):
            Lbound_guess[ii, xx] = polyfc(L0, KxStar, 2, R[:, xx], LigC, Ka[[ii], :])[0]
    return Lbound_guess
>>>>>>> 51163328

    opt = minimize(model_lossfunc, x0, args=(cube, 1e-9, 1e-12),bounds=bnds, constraints=())
    ## TODO: positive bound for opt

    RKa_opt = opt.x
    RKa_opt = RKa_opt[:,np.newaxis]
    return RKa_opt
#bounds=([(0, np.inf), (0, np.inf), (0, np.inf)])
#def compare(Rka_opt, cube):
   # """
       # Uses optimal parameters from optimize_lossfunc to run the model
        # Generates prelim figures to compare experimental and model results
   # """
   # Lbound_model = infer_Lbound(RKa_opt[:cube.shape[1],:], RKa_opt[cube.shape[1]:,:])
    #for ii in range(cube.shape[0]):
        #plt.plot(cube[ii,:],Lbound_model[ii,:]);<|MERGE_RESOLUTION|>--- conflicted
+++ resolved
@@ -1,25 +1,21 @@
+"""
+Currently runs polyfc to compare with SpaceX data with 6 receptors, 117 subjects, and 14 antigens.
+Polyfc is ran with initial guesses for abundance (117x1) and (14x1)  and Ka for each receptor (6x1).
+Polyfc output is compared to SpaceX data and cost function is minimzied through scipy.optimize.minimize.
+Total fitting parameters = 147
+"""
 import numpy as np
 from valentbind import polyfc
-from import_kaplonek import cubeSpaceX
+from .data.kaplonek import cubeSpaceX
 from scipy.optimize import least_squares, minimize
 import scipy as scipy
 from tensorly.tenalg import khatri_rao
 import matplotlib.pyplot as plt
 
-<<<<<<< HEAD
-"""
-Currently runs polyfc to compare with SpaceX data with 6 receptors, 117 subjects, and 14 antigens.
-Polyfc is ran with initial guesses for abundance (117x1) and (14x1)  and Ka for each receptor (6x1).
-Polyfc output is compared to SpaceX data and cost function is minimzied through scipy.optimize.minimize.
-Total fitting parameters = 147
 
-"""
+
 
 def initial_AbundKa(cube, n_ab=1):
-=======
-
-def initial_AbundKa(flatCube, n_ab=1):
->>>>>>> 51163328
     """
     generate abundance and Ka matrices from random values
     cube.shape == n_subj * n_rec * n_Ag
@@ -37,7 +33,6 @@
     Lbound_cube = np.zeros((R_subj.shape[0], Ka.shape[0], R_Ag.shape[0]))
     # Lbound_guess = 6x1638
     LigC = np.array([1])
-<<<<<<< HEAD
     Ka = Ka[:,np.newaxis]
     for jj in range(Lbound_cube.shape[1]):
         for ii in range(Lbound_cube.shape[0]):
@@ -53,7 +48,6 @@
     # unflatten to three matrices
     n_subj, n_rec, n_Ag = cube.shape
     n_ab = len(x) / np.sum(cube.shape)
-
 
     R_subj = x[0:int(n_subj*n_ab)].reshape(int(n_subj), int(n_ab))
     R_Ag = x[int(n_subj*n_ab):(int(n_subj+n_Ag)*int(n_ab))].reshape(int(n_Ag), int(n_ab))
@@ -74,12 +68,6 @@
 
     bnds = ((0, np.inf), )*len(x0)
     print(bnds)
-=======
-    for ii in range(Lbound_guess.shape[0]):
-        for xx in range(Lbound_guess.shape[1]):
-            Lbound_guess[ii, xx] = polyfc(L0, KxStar, 2, R[:, xx], LigC, Ka[[ii], :])[0]
-    return Lbound_guess
->>>>>>> 51163328
 
     opt = minimize(model_lossfunc, x0, args=(cube, 1e-9, 1e-12),bounds=bnds, constraints=())
     ## TODO: positive bound for opt
