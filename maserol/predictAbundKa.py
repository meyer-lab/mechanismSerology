--- conflicted
+++ resolved
@@ -22,14 +22,8 @@
     
     R_subj_guess = np.random.lognormal(size=(cube.shape[0], n_ab))
     R_Ag_guess = np.random.lognormal(size=(cube.shape[2], n_ab))
-<<<<<<< HEAD
-    Ka_guess = np.random.lognormal(11, size=(cube.shape[1], n_ab))
-    print(Ka_guess)
-    return R_subj_guess, R_Ag_guess, np.log(Ka_guess)
-=======
     Ka_guess = np.random.lognormal(6, size=(cube.shape[1], n_ab))
     return R_subj_guess, R_Ag_guess, Ka_guess
->>>>>>> 62c9476b
 
 
 def infer_Lbound(R_subj, R_Ag, Ka, L0=1e-9, KxStar=1e-12):
@@ -60,25 +54,7 @@
     Ka = x[(n_subj + n_Ag) * n_ab:(n_subj + n_Ag + n_rec) * n_ab].reshape(n_rec, n_ab)
 
     Lbound = infer_Lbound(R_subj, R_Ag, Ka, L0=L0, KxStar=KxStar)
-<<<<<<< HEAD
-    model_loss = np.nansum((Lbound - cube)**2)
-    print(np.isnan(cube.any()))
-    
-    pickle.dump(model_loss, open('SpaceX_modelloss.p', 'wb'))
-    all_modelloss = []
-    with (open("SpaceX_modelloss.p", "rb")) as openfile:
-        while True:
-            try:
-
-                all_modelloss.append(pickle.load(openfile))
-            except EOFError:
-                break
-
-    print("Model loss: ", model_loss)
-    return model_loss
-=======
     return jnp.linalg.norm(jnp.nan_to_num(Lbound - cube))
->>>>>>> 62c9476b
 
 
 def optimize_lossfunc(cube, n_ab=1, maxiter=100):
