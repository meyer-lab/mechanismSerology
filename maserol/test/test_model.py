"""
Test any functionality that is related to the binding model
"""
from ..model import human_affinity, assemble_Kav, prepare_data
<<<<<<< HEAD
from ..fixkav_opt import optimize_lossfunc, initial_subj_abund, flatten_params, model_lossfunc
=======
from ..fixKav_optimization import optimize_lossfunc
>>>>>>> 5868aca4
from tensordata.atyeo import data as atyeo


import numpy as np
import pandas as pd
import xarray as xr
import jax.numpy as jnp
from tqdm import tqdm
from scipy import linalg
from scipy.optimize import minimize
from jax import value_and_grad, jit, jacfwd, jacrev
from jax.config import config
from tensorly.decomposition import non_negative_parafac
from tensordata.atyeo import data

def test_import_affinity():
    """ Test that affinity file is loaded correctly. """
    df = human_affinity()
    #assert df["IgG1"]["FcgRIIB"] > 0
    #assert df["IgG2b"]["FcgRIV"] > 0


def test_assemble_Kav():
    data = atyeo(xarray = True)
    Kav = assemble_Kav(data)
    abs = ["IgG1", "IgG2", "IgG3", "IgG4"]

    # test only the receptors associated with IgG are in
    not_included = ["FcRalpha", "IgA", "IgA1", "IgA2", "IgM", "IgAI", "IgAII"]
    included = map(lambda x: x.lower(), Kav.Receptor.values)
    for item in not_included:
        assert item.lower() not in list(included)
    

    # IgG - IgG portion
    for ab1 in abs:
        for ab2 in abs:
            if (ab1 == ab2):
                assert Kav.sel(Receptor=ab1, Abs=ab2) == 10**8 # test diagional
            else:
                assert Kav.sel(Receptor=ab1, Abs=ab2) == 10 # test off diagonal

    # Various values in other portion 
    assert Kav.sel(Receptor="FcRg2A", Abs="IgG3").values == 900000
    assert Kav.sel(Receptor="FcRg2b", Abs="IgG2") == 20000.0
    assert Kav.sel(Receptor="FcRg3A", Abs="IgG4") == 200000.0


def test_optimize_loss_func():
    cube = atyeo()
    xarray = atyeo(xarray=True)
    xarray = prepare_data(xarray)
    Kav = assemble_Kav(xarray)
    matrix = optimize_lossfunc(xarray.values, Kav.values, 4)
    pass

if __name__ == "__main__":
    test_import_affinity()
    test_assemble_Kav()
    test_optimize_loss_func()<|MERGE_RESOLUTION|>--- conflicted
+++ resolved
@@ -2,11 +2,7 @@
 Test any functionality that is related to the binding model
 """
 from ..model import human_affinity, assemble_Kav, prepare_data
-<<<<<<< HEAD
 from ..fixkav_opt import optimize_lossfunc, initial_subj_abund, flatten_params, model_lossfunc
-=======
-from ..fixKav_optimization import optimize_lossfunc
->>>>>>> 5868aca4
 from tensordata.atyeo import data as atyeo
 
 
