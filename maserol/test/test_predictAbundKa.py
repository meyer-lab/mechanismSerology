<<<<<<< HEAD
from ..predictAbundKa import initial_AbundKa, optimize_lossfunc
from ..import_kaplonek import *
=======
from ..predictAbundKa import initial_AbundKa, model_lossfunc
from ..data.kaplonek import flattenSpaceX

>>>>>>> 51163328

def test_SpaceX():
    cube = cubeSpaceX()
    R_subj_guess, R_Ag_guess, Ka_guess = initial_AbundKa(cube, 1)
    RKa_opt = optimize_lossfunc(cube, 1)
    #compare(RKa_opt, cube)<|MERGE_RESOLUTION|>--- conflicted
+++ resolved
@@ -1,11 +1,6 @@
-<<<<<<< HEAD
-from ..predictAbundKa import initial_AbundKa, optimize_lossfunc
-from ..import_kaplonek import *
-=======
 from ..predictAbundKa import initial_AbundKa, model_lossfunc
 from ..data.kaplonek import flattenSpaceX
 
->>>>>>> 51163328
 
 def test_SpaceX():
     cube = cubeSpaceX()
