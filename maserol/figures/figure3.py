from tensordata.atyeo import data as atyeo
from tensorpack import perform_CP
from ..plots import makeComponentPlot


def makeFigure():
    """Generate heatmap plots for each input dimension by component"""
    data = atyeo()
    tfac = perform_CP(tOrig=data.tensor)
<<<<<<< HEAD
    return makeComponentPlot([tfac.factors[0], tfac.factors[1], tfac.factors[2]], data.axes)
=======
    return makeComponentPlot([tfac.factors[0], tfac.factors[1], tfac.factors[2]], atyeo.axes)
>>>>>>> 223a0440
<|MERGE_RESOLUTION|>--- conflicted
+++ resolved
@@ -7,8 +7,4 @@
     """Generate heatmap plots for each input dimension by component"""
     data = atyeo()
     tfac = perform_CP(tOrig=data.tensor)
-<<<<<<< HEAD
-    return makeComponentPlot([tfac.factors[0], tfac.factors[1], tfac.factors[2]], data.axes)
-=======
-    return makeComponentPlot([tfac.factors[0], tfac.factors[1], tfac.factors[2]], atyeo.axes)
->>>>>>> 223a0440
+    return makeComponentPlot([tfac.factors[0], tfac.factors[1], tfac.factors[2]], data.axes)