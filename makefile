--- conflicted
+++ resolved
@@ -1,9 +1,5 @@
 
-<<<<<<< HEAD
-flist = 0 2 3
-=======
 flist = $(wildcard maserol/figures/figure*.py)
->>>>>>> 0ce1e031
 
 all: $(patsubst maserol/figures/figure%.py, output/figure%.svg, $(flist))
 
